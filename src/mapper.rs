--- conflicted
+++ resolved
@@ -58,15 +58,6 @@
     fn unmap(&mut self, virt_start: usize, bytes: usize);
 }
 
-<<<<<<< HEAD
-/// an identity mapper which maps a physical address into itself.
-#[derive(Clone, Copy, Debug)]
-pub struct Identity;
-impl Mapper for Identity {
-    unsafe fn map(&mut self, phys_base: usize, _bytes: usize) -> NonZeroUsize {
-        NonZeroUsize::new_unchecked(phys_base)
-    }
-=======
 /// The trivial mapper, which maps an address into itself.
 ///
 /// This mapper serves two purposes:
@@ -84,6 +75,5 @@
         NonZeroUsize::new(phys_base).expect("`phys_base` should not be null.")
     }
 
->>>>>>> 883ad746
     fn unmap(&mut self, _virt_start: usize, _bytes: usize) {}
 }